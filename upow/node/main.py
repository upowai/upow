import json
import random
import re
from asyncio import gather
from collections import deque, defaultdict
from os import environ, path
from typing import Annotated, Union

from asyncpg import UniqueViolationError
from fastapi import FastAPI, Body, Query, Header
from fastapi.responses import RedirectResponse
from icecream import ic
from slowapi import Limiter, _rate_limit_exceeded_handler
from slowapi.errors import RateLimitExceeded
from slowapi.util import get_remote_address
from starlette.background import BackgroundTasks, BackgroundTask
from starlette.middleware.cors import CORSMiddleware
from starlette.requests import Request
from starlette.responses import JSONResponse

import upow.helpers
from upow.constants import VERSION, ENDIAN, MAX_SUPPLY
from upow.database import Database
from upow.helpers import timestamp, sha256
from upow.manager import (
    create_block,
    get_difficulty,
    Manager,
    get_transactions_merkle_tree,
    split_block_content,
    calculate_difficulty,
    clear_pending_transactions,
    block_to_bytes,
    get_circulating_supply, create_block_in_syncing_old,
)
from upow.node.nodes_manager import NodesManager, NodeInterface
from upow.node.utils import ip_is_local
from upow.upow_transactions import Transaction, CoinbaseTransaction
from upow.upow_wallet.utils import create_transaction

limiter = Limiter(key_func=get_remote_address)
app = FastAPI()
app.state.limiter = limiter
app.add_exception_handler(RateLimitExceeded, _rate_limit_exceeded_handler)
db: Database = None
NodesManager.init()
started = False
is_syncing = False
self_url = None

print = ic

app.add_middleware(
    CORSMiddleware,
    allow_origins=["*"],
    allow_methods=["GET", "POST"],
    allow_headers=["*"],
)


async def propagate(path: str, args: dict, ignore_url=None, nodes: list = None):
    global self_url
    self_node = NodeInterface(self_url or "")
    ignore_node = NodeInterface(ignore_url or "")
    aws = []
    for node_url in nodes or NodesManager.get_propagate_nodes():
        node_interface = NodeInterface(node_url)
        if (
            node_interface.base_url == self_node.base_url
            or node_interface.base_url == ignore_node.base_url
        ):
            continue
        aws.append(node_interface.request(path, args, self_node.url))
    for response in await gather(*aws, return_exceptions=True):
        pass
        # print(path, response)


async def create_blocks(blocks: list):
    _, last_block = await calculate_difficulty()
    last_block["id"] = last_block["id"] if last_block != {} else 0
    last_block["hash"] = (
        last_block["hash"]
        if "hash" in last_block
        else (18_884_643).to_bytes(32, ENDIAN).hex()
    )
    i = last_block["id"] + 1
    for block_info in blocks:
        block = block_info["block"]
        txs_hex = block_info["transactions"]
        txs = [await Transaction.from_hex(tx) for tx in txs_hex]
        cb_tx = None
        for tx in txs:
            if isinstance(tx, CoinbaseTransaction):
                txs.remove(tx)
                cb_tx = tx
                break
        hex_txs = [tx.hex() for tx in txs]
        block["merkle_tree"] = get_transactions_merkle_tree(hex_txs)
        # if i > 22500 else get_transactions_merkle_tree_ordered(hex_txs)
        block_content = block.get("content") or block_to_bytes(
            last_block["hash"], block
        )

        # if i <= 22500 and sha256(block_content) != block['hash'] and i != 17972:
        #     from itertools import permutations
        #     for l in permutations(hex_txs):
        #         _hex_txs = list(l)
        #         block['merkle_tree'] = get_transactions_merkle_tree_ordered(_hex_txs)
        #         block_content = block_to_bytes(last_block['hash'], block)
        #         if sha256(block_content) == block['hash']:
        #             break
        # elif 131309 < i < 150000 and sha256(block_content) != block['hash']:
        #     for diff in range(0, 100):
        #         block['difficulty'] = diff / 10
        #         block_content = block_to_bytes(last_block['hash'], block)
        #         if sha256(block_content) == block['hash']:
        #             break
        assert i == block["id"]
        if i <= 48308:
            if not await create_block_in_syncing_old(
                    block_content.hex() if isinstance(block_content, bytes) else block_content,
                    txs,
                    cb_tx,
                    last_block,
            ):
                return False
        else:
            if not await create_block(
                block_content.hex() if isinstance(block_content, bytes) else block_content,
                txs,
                last_block,
            ):
                return False
        last_block = block
        i += 1
    return True


async def _sync_blockchain(node_url: str = None):
    print("sync blockchain")
    if not node_url:
        nodes = NodesManager.get_recent_nodes()
        if not nodes:
            return
        node_url = random.choice(nodes)
    node_url = node_url.strip("/")
    _, last_block = await calculate_difficulty()
    starting_from = i = await db.get_next_block_id()
    node_interface = NodeInterface(node_url)
    local_cache = None
    if last_block != {} and last_block["id"] > 500:
        remote_last_block = (await node_interface.get_block(i - 1))["block"]
        if remote_last_block["hash"] != last_block["hash"]:
            print(remote_last_block["hash"])
            offset, limit = i - 500, 500
            remote_blocks = await node_interface.get_blocks(offset, limit)
            local_blocks = await db.get_blocks(offset, limit)
            local_blocks = local_blocks[: len(remote_blocks)]
            local_blocks.reverse()
            remote_blocks.reverse()
            print(len(remote_blocks), len(local_blocks))
            for n, local_block in enumerate(local_blocks):
                if local_block["block"]["hash"] == remote_blocks[n]["block"]["hash"]:
                    print(local_block, remote_blocks[n])
                    last_common_block = local_block["block"]["id"]
                    local_cache = local_blocks[:n]
                    local_cache.reverse()
                    await db.remove_blocks(last_common_block + 1)
                    break

    # return
    limit = 1000
    while True:
        i = await db.get_next_block_id()
        try:
            blocks = await node_interface.get_blocks(i, limit)
        except Exception as e:
            print(e)
            # NodesManager.get_nodes().remove(node_url)
            NodesManager.sync()
            break
        try:
            _, last_block = await calculate_difficulty()
            if not blocks:
                print("syncing complete")
                if last_block["id"] > starting_from:
                    NodesManager.update_last_message(node_url)
                    if timestamp() - last_block["timestamp"] < 86400:
                        # if last block is from less than a day ago, propagate it
                        txs_hashes = await db.get_block_transaction_hashes(
                            last_block["hash"]
                        )
                        await propagate(
                            "push_block",
                            {
                                "block_content": last_block["content"],
                                "txs": txs_hashes,
                                "block_no": last_block["id"],
                            },
                            node_url,
                        )
                break
            assert await create_blocks(blocks)
        except Exception as e:
            print(e)
            if local_cache is not None:
                print("sync failed, reverting back to previous chain")
                await db.delete_blocks(last_common_block)
                await create_blocks(local_cache)
            return


async def sync_blockchain(node_url: str = None):
    global is_syncing
    try:
        is_syncing = True
        upow.helpers.is_blockchain_syncing = True
        await _sync_blockchain(node_url)
    except Exception as e:
        print(f'sync_blockchain error: {e}')
    finally:
        is_syncing = False
        upow.helpers.is_blockchain_syncing = False
        return


@app.on_event("startup")
async def startup():
    global db
    db = await Database.create(
        user=environ.get("UPOW_DATABASE_USER", "upow"),
        password=environ.get("UPOW_DATABASE_PASSWORD", "12345"),
        database=environ.get("UPOW_DATABASE_NAME", "upow"),
        host=environ.get("UPOW_DATABASE_HOST", None),
    )


@app.get("/")
@limiter.limit("3/minute")
async def root(request: Request):
    return {
        "ok": True,
        "version": VERSION,
        "unspent_outputs_hash": await db.get_unspent_outputs_hash(),
    }


async def propagate_old_transactions(propagate_txs):
    await db.update_pending_transactions_propagation_time(
        [sha256(tx_hex) for tx_hex in propagate_txs]
    )
    for tx_hex in propagate_txs:
        await propagate("push_tx", {"tx_hex": tx_hex})


@app.middleware("http")
async def middleware(request: Request, call_next):
    global started, self_url
    nodes = NodesManager.get_recent_nodes()
    hostname = request.base_url.hostname

    # Normalize the URL path by removing extra slashes
    normalized_path = re.sub("/+", "/", request.scope["path"])
    if normalized_path != request.scope["path"]:
        url = request.url
        new_url = str(url).replace(request.scope["path"], normalized_path)
        # Redirect to normalized URL
        return RedirectResponse(new_url)

    if "Sender-Node" in request.headers:
        NodesManager.add_node(request.headers["Sender-Node"])

    if normalized_path == '/send_to_address' and not (ip_is_local(hostname) or hostname == "localhost"):
        return JSONResponse(
            status_code=403,
            content={"ok": False, "error": "Access forbidden. This endpoint can only be accessed from localhost."},
        )

    if nodes and not started or (ip_is_local(hostname) or hostname == "localhost"):
        try:
            node_url = nodes[0]
            # requests.get(f'{node_url}/add_node', {'url': })
            j = await NodesManager.request(f"{node_url}/get_nodes")
            nodes.extend(j["result"])
            NodesManager.sync()
        except:
            pass

        if not (ip_is_local(hostname) or hostname == "localhost"):
            started = True

            self_url = str(request.base_url).strip("/")
            try:
                nodes.remove(self_url)
            except ValueError:
                pass
            try:
                nodes.remove(self_url.replace("http://", "https://"))
            except ValueError:
                pass

            NodesManager.sync()

            try:
                await propagate("add_node", {"url": self_url})
                cousin_nodes = sum(
                    await NodeInterface(url).get_nodes() for url in nodes
                )
                await propagate("add_node", {"url": self_url}, nodes=cousin_nodes)
            except:
                pass
    propagate_txs = await db.get_need_propagate_transactions()
    try:
        response = await call_next(request)
        response.headers["Access-Control-Allow-Origin"] = "*"
        if propagate_txs:
            response.background = BackgroundTask(
                propagate_old_transactions, propagate_txs
            )
        return response
    except:
        raise
        return {"ok": False, "error": "Internal error"}


@app.exception_handler(Exception)
async def exception_handler(request: Request, e: Exception):
    if type(e).__name__ == 'Exception' or type(e).__name__ == 'AssertionError':
        return JSONResponse(
            status_code=500,
            content={"ok": False, "error": f"Exception: {str(e)}"},
        )

    return JSONResponse(
        status_code=500,
        content={"ok": False, "error": f"Uncaught {type(e).__name__} exception"},
    )


transactions_cache = deque(maxlen=100)


async def verify_and_push_tx(tx: Transaction, request: Request,
                             background_tasks: BackgroundTasks):
    tx_hash = tx.hash()
    if tx_hash in transactions_cache:
        return {"ok": False, "error": "Transaction just added"}
    try:
        if await db.add_pending_transaction(tx):
            if "Sender-Node" in request.headers:
                NodesManager.update_last_message(request.headers["Sender-Node"])
            background_tasks.add_task(propagate, "push_tx", {"tx_hex": tx.hex()})
            transactions_cache.append(tx_hash)
            return {"ok": True, "result": "Transaction has been accepted", "tx_hash": tx_hash}
        else:
            return {"ok": False, "error": "Transaction has not been added"}
    except UniqueViolationError:
        return {"ok": False, "error": "Transaction already present"}


@app.get("/push_tx")
@app.post("/push_tx")
async def push_tx(
    request: Request,
    background_tasks: BackgroundTasks,
    tx_hex: str = None,
    body=Body(False),
):
    if is_syncing:
        return {"ok": False, "error": "Node is already syncing"}
    if body and tx_hex is None:
        tx_hex = body["tx_hex"]
    tx = await Transaction.from_hex(tx_hex)
    result = await verify_and_push_tx(tx, request, background_tasks)
    return result


@app.get("/send_to_address")
@app.post("/send_to_address")
async def send_to_address(
    request: Request,
    background_tasks: BackgroundTasks,
    to_address: str = None,
    amount=None,
    body=Body(False),
    authorization: Annotated[Union[str], Header()] = None,
):
    if body:
        if "to_address" in body:
            to_address = body["to_address"]
        if "amount" in body:
            amount = body["amount"]

    if not to_address or not amount:
        return JSONResponse(
            status_code=422,
            content={"ok": False, "error": f"Missing required params."})

    amount = str(amount)
    current_dir = path.dirname(path.abspath(__file__))
    json_file_path = path.join(current_dir, '..', 'upow_wallet', 'key_pair_list.json')

    selected_private_key = None
    with open(json_file_path, 'r') as json_file:
        data = json.load(json_file)
        for key in data.get("keys"):
            if key.get("public_key") == authorization:
                selected_private_key = key.get("private_key")

    if not selected_private_key:
        return {"ok": False, "error": "Unauthorized"}
    tx = await create_transaction(
        selected_private_key, to_address, amount, None
    )

    result = await verify_and_push_tx(tx, request, background_tasks)
    return result


@app.post("/push_block")
@app.get("/push_block")
async def push_block(
    request: Request,
    background_tasks: BackgroundTasks,
    block_content: str = "",
    txs="",
    block_no: int = None,
    body=Body(False),
):
    if is_syncing:
        return {"ok": False, "error": "Node is already syncing"}
    if body:
        txs = body["txs"]
        if "block_content" in body:
            block_content = body["block_content"]
        if "id" in body:
            return {"ok": False, "error": "Deprecated"}
        if "block_no" in body:
            block_no = body["block_no"]
    if isinstance(txs, str):
        txs = txs.split(",")
        if txs == [""]:
            txs = []
    previous_hash = split_block_content(block_content)[0]
    next_block_id = await db.get_next_block_id()
    if block_no is None:
        previous_block = await db.get_block(previous_hash)
        if previous_block is None:
            if "Sender-Node" in request.headers:
                background_tasks.add_task(
                    sync_blockchain, request.headers["Sender-Node"]
                )
                return {
                    "ok": False,
                    "error": "Previous hash not found, had to sync according to sender node, block may have been accepted",
                }
            else:
                return {"ok": False, "error": "Previous hash not found"}
        block_no = previous_block["id"] + 1
    if next_block_id < block_no:
        background_tasks.add_task(
            sync_blockchain,
            (
                request.headers["Sender-Node"]
                if "Sender-Node" in request.headers
                else None
            ),
        )
        return {
            "ok": False,
            "error": "Blocks missing, had to sync according to sender node, block may have been accepted",
        }
    if next_block_id > block_no:
        return {"ok": False, "error": "Too old block"}
    final_transactions = []
    hashes = []
    for tx_hex in txs:
        if len(tx_hex) == 64:  # it's an hash
            hashes.append(tx_hex)
        else:
            final_transactions.append(await Transaction.from_hex(tx_hex))
    if hashes:
        pending_transactions = await db.get_pending_transactions_by_hash(hashes)
        if len(pending_transactions) < len(hashes):  # one or more tx not found
            if "Sender-Node" in request.headers:
                background_tasks.add_task(
                    sync_blockchain, request.headers["Sender-Node"]
                )
                return {
                    "ok": False,
                    "error": "Transaction hash not found, had to sync according to sender node, block may have been accepted",
                }
            else:
                return {"ok": False, "error": "Transaction hash not found"}
        final_transactions.extend(pending_transactions)
    error_list = []
    if not await create_block(block_content, final_transactions, error_list=error_list):
        return {"ok": False, "error": error_list[0]} if error_list else {"ok": False}

    if "Sender-Node" in request.headers:
        NodesManager.update_last_message(request.headers["Sender-Node"])

    background_tasks.add_task(
        propagate,
        "push_block",
        {
            "block_content": block_content,
            "txs": (
                [tx.hex() for tx in final_transactions]
                if len(final_transactions) < 10
                else txs
            ),
            "block_no": block_no,
        },
    )
    return {"ok": True}


@app.get("/sync_blockchain")
@limiter.limit("10/minute")
async def sync(request: Request, node_url: str = None):
    global is_syncing
    if is_syncing:
        return {"ok": False, "error": "Node is already syncing"}
    await sync_blockchain(node_url)


LAST_PENDING_TRANSACTIONS_CLEAN = [0]


@app.get("/get_mining_info")
@limiter.limit("30/minute")
async def get_mining_info(request: Request, background_tasks: BackgroundTasks):
    Manager.difficulty = None
    difficulty, last_block = await get_difficulty()
    pending_transactions = await db.get_pending_transactions_limit(hex_only=True)
    pending_transactions = sorted(pending_transactions)
    if LAST_PENDING_TRANSACTIONS_CLEAN[0] < timestamp() - 600:
        print(LAST_PENDING_TRANSACTIONS_CLEAN[0])
        LAST_PENDING_TRANSACTIONS_CLEAN[0] = timestamp()
        background_tasks.add_task(clear_pending_transactions, pending_transactions)
    return {
        "ok": True,
        "result": {
            "difficulty": difficulty,
            "last_block": last_block,
            "pending_transactions": pending_transactions[:10],
            "pending_transactions_hashes": [sha256(tx) for tx in pending_transactions],
            "merkle_root": get_transactions_merkle_tree(pending_transactions[:10]),
        },
    }


@app.get("/get_validators_info")
async def get_validators_info(
    background_tasks: BackgroundTasks,
    inode: str = None,
    offset: int = 0,
    limit: int = Query(default=100, le=1000),
):
    if inode:
        inode_ballot = await db.get_inode_ballot_by_address(offset, limit, inode=inode)
    else:
        inode_ballot = await db.get_inode_ballot(offset, limit)
    result_dict = defaultdict(lambda: {"validator": "", "vote": []})

    for tx_hash, inode_address, votes, validator, index in inode_ballot:
        result_dict[validator]["validator"] = validator
        result_dict[validator]["vote"].append(
            {
                "wallet": inode_address,
                "vote_count": votes,
                "tx_hash": tx_hash,
                "index": index,
            }
        )
        result_dict[validator]["totalStake"] = await db.get_validators_stake(
            validator, check_pending_txs=True
        )
    result_list = list(result_dict.values())
    return result_list


@app.get("/get_delegates_info")
async def get_delegates_info(
    background_tasks: BackgroundTasks,
    validator: str = None,
    offset: int = 0,
    limit: int = Query(default=100, le=1000),
):
    if validator:
        validator_ballot = await db.get_validator_ballot_by_address(
            offset, limit, validator=validator
        )
    else:
        validator_ballot = await db.get_validator_ballot(offset, limit)

    result_dict = defaultdict(lambda: {"delegate": "", "vote": []})

    for tx_hash, validator_address, votes, delegate, index in validator_ballot:
        result_dict[delegate]["delegate"] = delegate
        result_dict[delegate]["vote"].append(
            {
                "wallet": validator_address,
                "vote_count": votes,
                "tx_hash": tx_hash,
                "index": index,
            }
        )
        result_dict[delegate]["totalStake"] = await db.get_address_stake(
            delegate, check_pending_txs=True
        )

    result_list = list(result_dict.values())

    return result_list


@app.get("/get_address_info")
<<<<<<< HEAD
@limiter.limit("5/minute")
=======
@limiter.limit("15/second")
>>>>>>> c6c5b89f
async def get_address_info(
    request: Request,
    address: str,
    # transactions_count_limit: int = Query(default=5, le=50),
    # page: int = Query(default=1, ge=1),
    show_pending: bool = False,
    verify: bool = False,
    stake_outputs: bool = False,
    delegate_spent_votes: bool = False,
    delegate_unspent_votes: bool = False,
    address_state: bool = False,
    inode_registration_outputs: bool = False,
    validator_unspent_votes: bool = False,
    validator_spent_votes: bool = False,
):
    outputs = await db.get_spendable_outputs(address)
    stake = await db.get_address_stake(address)
    balance = sum(output.amount for output in outputs)

    pending_transactions = (
        [
            await db.get_nice_transaction(
                tx.hash(), address if verify else None
            )
            for tx in await db.get_address_pending_transactions(address, True)
        ]
        if show_pending
        else None
    )

    pending_spent_outputs = (
        await db.get_address_pending_spent_outputs(address)
        if show_pending
        else None
    )

    stake_output_list = (
        [
            {
                "amount": "{:f}".format(output.amount),
                "tx_hash": output.tx_hash,
                "index": output.index,
            }
            for output in await db.get_stake_outputs(address)
        ]
        if stake_outputs
        else None
    )

    delegate_spent_votes_list = (
        [
            {
                "amount": "{:f}".format(output.amount),
                "tx_hash": output.tx_hash,
                "index": output.index,
            }
            for output in await db.get_delegates_spent_votes(address)
        ]
        if delegate_spent_votes
        else None
    )

    delegate_unspent_votes_list = (
        [
            {
                "amount": "{:f}".format(output.amount),
                "tx_hash": output.tx_hash,
                "index": output.index,
            }
            for output in await db.get_delegates_voting_power(address)
        ]
        if delegate_unspent_votes
        else None
    )

    inode_registration_output_list = (
        [
            {
                "amount": "{:f}".format(output.amount),
                "tx_hash": output.tx_hash,
                "index": output.index,
            }
            for output in await db.get_inode_registration_outputs(address)
        ]
        if inode_registration_outputs
        else None
    )

    validator_unspent_vote_list = (
        [
            {
                "amount": "{:f}".format(output.amount),
                "tx_hash": output.tx_hash,
                "index": output.index,
            }
            for output in await db.get_validators_voting_power(address)
        ]
        if validator_unspent_votes
        else None
    )

    validator_spent_votes_list = (
        [
            {
                "amount": "{:f}".format(output.amount),
                "tx_hash": output.tx_hash,
                "index": output.index,
            }
            for output in await db.get_validators_spent_votes(address)
        ]
        if validator_spent_votes
        else None
    )
    is_inode = await db.is_inode_registered(address) if address_state else None
    is_inode_active = (
        any(
            entry.get("wallet") == address
            for entry in await db.get_active_inodes(check_pending_txs=True)
        )
        if address_state
        else None
    )
    is_validator = await db.is_validator_registered(address) if address_state else None

    return {
        "ok": True,
        "result": {
            "balance": "{:f}".format(balance),
            "stake": "{:f}".format(stake),
            "spendable_outputs": [
                {
                    "amount": "{:f}".format(output.amount),
                    "tx_hash": output.tx_hash,
                    "index": output.index,
                }
                for output in outputs
            ],
            # "transactions": nice_transaction,
            "pending_transactions": pending_transactions,
            "pending_spent_outputs": pending_spent_outputs,
            "stake_outputs": stake_output_list,
            "delegate_spent_votes": delegate_spent_votes_list,
            "delegate_unspent_votes": delegate_unspent_votes_list,
            "inode_registration_outputs": inode_registration_output_list,
            "validator_unspent_votes": validator_unspent_vote_list,
            "validator_spent_votes": validator_spent_votes_list,
            "is_inode": is_inode,
            "is_inode_active": is_inode_active,
            "is_validator": is_validator,
        },
    }


@app.get("/get_address_transactions")
async def get_address_transactions(
        request: Request,
        address: str,
        page: int = Query(default=1, ge=1),
        limit: int = Query(default=5, le=20)):
    offset = (page - 1) * limit
    transactions = (
        await db.get_address_transactions(
            address,
            limit=limit,
            offset=offset,
            check_signatures=True,
        )
        if limit > 0
        else []
    )

    return {"ok": True,
            "result": {
                "transactions": [
                    await db.get_nice_transaction(tx.hash())
                    for tx in transactions
                ]
            }
            }


@app.get("/add_node")
@limiter.limit("10/minute")
async def add_node(request: Request, url: str, background_tasks: BackgroundTasks):
    nodes = NodesManager.get_nodes()
    url = url.strip("/")
    if url == self_url:
        return {"ok": False, "error": "Recursively adding node"}
    if url in nodes:
        return {"ok": False, "error": "Node already present"}
    else:
        try:
            assert await NodesManager.is_node_working(url)
            background_tasks.add_task(propagate, "add_node", {"url": url}, url)
            NodesManager.add_node(url)
            return {"ok": True, "result": "Node added"}
        except Exception as e:
            print(e)
            return {"ok": False, "error": "Could not add node"}


@app.get("/get_nodes")
async def get_nodes():
    return {"ok": True, "result": NodesManager.get_recent_nodes()[:100]}


@app.get("/get_pending_transactions")
async def get_pending_transactions():
    return {
        "ok": True,
        "result": [tx.hex() for tx in await db.get_pending_transactions_limit(1000)],
    }


@app.get("/get_transaction")
@limiter.limit("2/second")
async def get_transaction(request: Request, tx_hash: str, verify: bool = False):
    tx = await db.get_nice_transaction(tx_hash)
    if tx is None:
        return {"ok": False, "error": "Transaction not found"}
    return {"ok": True, "result": tx}


@app.get("/get_block")
@limiter.limit("30/minute")
async def get_block(request: Request, block: str, full_transactions: bool = False):
    if block.isdecimal():
        block_info = await db.get_block_by_id(int(block))
        if block_info is not None:
            block_hash = block_info["hash"]
        else:
            return {"ok": False, "error": "Block not found"}
    else:
        block_hash = block
        block_info = await db.get_block(block_hash)
    if block_info:
        return {
            "ok": True,
            "result": {
                "block": block_info,
                "transactions": (
                    await db.get_block_transactions(block_hash, hex_only=True)
                    if not full_transactions
                    else None
                ),
                "full_transactions": (
                    await db.get_block_nice_transactions(block_hash)
                    if full_transactions
                    else None
                ),
            },
        }
    else:
        return {"ok": False, "error": "Block not found"}


@app.get("/get_block_details")
@limiter.limit("10/minute")
async def get_block_details(request: Request, block: str):
    if block.isdecimal():
        block_info = await db.get_block_by_id(int(block))
        if block_info is not None:
            block_hash = block_info["hash"]
        else:
            return {"ok": False, "error": "Block not found"}
    else:
        block_hash = block
        block_info = await db.get_block(block_hash)
    if block_info:
        return {
            "ok": True,
            "result": {
                "block": block_info,
                "transactions": [
                    await db.get_nice_transaction(tx_hash)
                    for tx_hash in await db.get_block_transactions_hashes(block_hash)
                ],
            },
        }
    else:
        return {"ok": False, "error": "Block not found"}


@app.get("/get_blocks")
@limiter.limit("40/minute")
async def get_blocks(
    request: Request, offset: int, limit: int = Query(default=..., le=1000)
):
    blocks = await db.get_blocks(offset, limit)
    return {"ok": True, "result": blocks}


@app.get("/get_blocks_details")
@limiter.limit("10/minute")
async def get_blocks_details(
    request: Request, offset: int, limit: int = Query(default=..., le=1000)
):
    blocks = await db.get_blocks(offset, limit, tx_details=True)
    return {"ok": True, "result": blocks}


@app.get("/dobby_info")
@limiter.limit("10/minute")
async def dobby_info(request: Request):
    # inode_with_vote = await db.get_all_registered_inode_with_vote(check_pending_txs=True)
    inode_with_vote = await db.get_active_inodes()
    for item in inode_with_vote:
        item["emission"] = str(item["emission"]) + "%"
    return {"ok": True, "result": inode_with_vote}


@app.get("/get_supply_info")
@limiter.limit("20/minute")
async def get_supply_info(request: Request):
    last_block = await db.get_last_block()
    last_block_id = last_block["id"]
    circulating_supply = get_circulating_supply(last_block_id)
    supply_info = {"max_supply": MAX_SUPPLY,
                   "circulating_supply": circulating_supply,
                   "last_block": last_block
                   }
    return {"ok": True, "result": supply_info}<|MERGE_RESOLUTION|>--- conflicted
+++ resolved
@@ -618,11 +618,7 @@
 
 
 @app.get("/get_address_info")
-<<<<<<< HEAD
-@limiter.limit("5/minute")
-=======
 @limiter.limit("15/second")
->>>>>>> c6c5b89f
 async def get_address_info(
     request: Request,
     address: str,
